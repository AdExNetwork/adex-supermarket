use crate::sentry_api::SentryApi;
use chrono::{DateTime, Duration, Utc};
use primitives::{
<<<<<<< HEAD
    market::Campaign,
    sentry::{HeartbeatValidatorMessage, LastApproved, LastApprovedResponse },
    validator::{Heartbeat, MessageTypes, NewState, ApproveState},
    BalancesMap, BigNum, ValidatorDesc
=======
    sentry::{HeartbeatValidatorMessage, LastApproved, LastApprovedResponse},
    validator::{Heartbeat, MessageTypes},
    BalancesMap, BigNum, Channel,
>>>>>>> bd7f9f72
};
use reqwest::Error;

#[derive(Debug)]
pub enum Status {
    // Active and Ready
    Active,
    Pending,
    Initializing,
    Waiting,
    Finalized(Finalized, BalancesMap),
    Unsound {
        disconnected: bool,
        offline: bool,
        rejected_state: bool,
        unhealthy: bool,
    },
}

#[derive(Debug, PartialEq, Eq)]
pub enum Finalized {
    Expired,
    Exhausted,
    Withdraw,
}

struct Messages {
    leader_last_approved: Option<LastApproved>,
    follower_last_approved: Option<LastApproved>,
    leader_heartbeats: Vec<Heartbeat>,
    follower_heartbeats: Vec<Heartbeat>,
}

#[derive(Debug, PartialEq, Eq)]
pub enum IsFinalized {
    Yes {
        reason: Finalized,
        balances: BalancesMap,
    },
    No {
        leader: Box<LastApprovedResponse>,
    },
}

/// # Finalized if:
/// - Is Channel expired?
/// - Is in withdraw period?
/// - Is Channel exhausted?
pub async fn is_finalized(sentry: &SentryApi, channel: &Channel) -> Result<IsFinalized, Error> {
    // Is Channel expired?
    if Utc::now() > channel.valid_until {
        let balances = fetch_balances(&sentry, &channel).await?;

        return Ok(IsFinalized::Yes {
            reason: Finalized::Expired,
            balances,
        });
    }

    // Is in withdraw period?
    if Utc::now() > channel.spec.withdraw_period_start {
        let balances = fetch_balances(&sentry, &channel).await?;

        return Ok(IsFinalized::Yes {
            reason: Finalized::Withdraw,
            balances,
        });
    }

    let leader = channel.spec.validators.leader();
    let leader_la = sentry.get_last_approved(&leader).await?;

    let total_balances: BigNum = leader_la
        .last_approved
        .as_ref()
        .and_then(|last_approved| last_approved.new_state.as_ref())
        .and_then(|new_state| match &new_state.msg {
            MessageTypes::NewState(new_state) => {
                let total = new_state.balances.values().sum();
                Some(total)
            }
            _ => None,
        })
        .unwrap_or_default();

    // Is channel exhausted?
    if total_balances >= channel.deposit_amount {
        // get balances from the Leader response
        let balances = leader_la
            .last_approved
            .and_then(|last_approved| last_approved.new_state)
            .and_then(|new_state| match new_state.msg {
                MessageTypes::NewState(new_state) => Some(new_state.balances),
                _ => None,
            })
            .unwrap_or_default();

        return Ok(IsFinalized::Yes {
            reason: Finalized::Exhausted,
            balances,
        });
    }

    Ok(IsFinalized::No { leader: Box::new(leader_la) })
}

pub async fn get_status(sentry: &SentryApi, channel: &Channel) -> Result<Status, Error> {
    // continue only if Campaign is not Finalized
<<<<<<< HEAD
    let leader = campaign.channel.spec.validators.leader();
    let leader_la = match is_finalized(sentry, campaign).await? {
=======
    let leader_la = match is_finalized(sentry, channel).await? {
>>>>>>> bd7f9f72
        IsFinalized::Yes { reason, balances } => return Ok(Status::Finalized(reason, balances)),
        IsFinalized::No { leader } => leader,
    };

    let follower = channel.spec.validators.follower();
    let follower_la = sentry.get_last_approved(&follower).await?;

    // setup the messages for the checks
    let messages = Messages {
        leader_last_approved: leader_la.last_approved,
        follower_last_approved: follower_la.last_approved,
        leader_heartbeats: get_heartbeats(leader_la.heartbeats),
        follower_heartbeats: get_heartbeats(follower_la.heartbeats),
    };

    // impl: isInitializing
    if is_initializing(&messages.leader_heartbeats, &messages.follower_heartbeats, &messages.leader_last_approved, &messages.follower_last_approved) {
        return Ok(Status::Initializing);
    }

    // impl: isOffline
    let offline = is_offline(&messages.leader_heartbeats, &messages.follower_heartbeats);

    // impl: isDisconnected
    let disconnected = is_disconnected(&messages.follower_heartbeats, &leader);

    // impl: isInvalid
    let rejected_state = is_rejected_state();

    // impl: isUnhealthy
    let unhealthy = is_unhealthy();

    if disconnected || offline || rejected_state || unhealthy {
        return Ok(Status::Unsound {
            disconnected,
            offline,
            rejected_state,
            unhealthy,
        });
    }

    // isActive & isReady (we don't need distinguish between Active & Ready here)
    if is_active() && is_ready() {
        Ok(Status::Active)
    } else {
        Ok(Status::Waiting)
    }
}

/// Calls SentryApi for the Leader's LastApproved NewState and returns the NewState Balance
async fn fetch_balances(sentry: &SentryApi, channel: &Channel) -> Result<BalancesMap, Error> {
    let leader_la = sentry
        .get_last_approved(&channel.spec.validators.leader())
        .await?;

    let balances = leader_la
        .last_approved
        .and_then(|last_approved| last_approved.new_state)
        .and_then(|new_state| match new_state.msg {
            MessageTypes::NewState(new_state) => Some(new_state.balances),
            _ => None,
        })
        .unwrap_or_default();

    Ok(balances)
}

fn get_heartbeats(heartbeats: Option<Vec<HeartbeatValidatorMessage>>) -> Vec<Heartbeat> {
    match heartbeats {
        Some(heartbeats) => heartbeats
            .into_iter()
            .filter_map(|heartbeat| match heartbeat.msg {
                MessageTypes::Heartbeat(heartbeat) => Some(heartbeat),
                _ => None,
            })
            .collect(),
        None => Default::default(),
    }
}

fn is_hb_by_validator(validator: &ValidatorDesc, heartbeat: &HeartbeatValidatorMessage) -> bool {
    heartbeat.from == validator.id
}

fn get_new_state(last_approved: &Option<LastApproved>) -> Vec<NewState> {
    match last_approved {
        Some(last_approved) => last_approved.new_state
            .into_iter()
            .filter_map(|new_state| match new_state.msg {
                MessageTypes::NewState(new_state) => Some(new_state),
                _ => None,
            })
            .collect(),
        None => Default::default(),
    }
}

fn get_approve_state(last_approved: &Option<LastApproved>) -> Vec<ApproveState> {
    match last_approved {
        Some(last_approved) => last_approved.approve_state
            .into_iter()
            .filter_map(|approve_state| match approve_state.msg {
                MessageTypes::ApproveState(approve_state) => Some(approve_state),
                _ => None,
            })
            .collect(),
        None => Default::default(),
    }
}

fn get_hb_by_validator(validator: &ValidatorDesc, heartbeats: &[Heartbeat]) -> Vec<Heartbeat> {
    heartbeats
        .into_iter()
        .filter_map(|h| {
            if is_hb_by_validator(&validator, &h) {
                match h.msg {
                    MessageTypes::Heartbeat(h) => Some(h),
                    _ => None,
                }
            } else {
                None
            }
        })
        .collect()
}

// there are no messages at all for at least one validator
fn is_initializing(leader: &[Heartbeat], follower: &[Heartbeat], leader_la: &Option<LastApproved>, follower_la: &Option<LastApproved>) -> bool {
    (leader.is_empty() && get_new_state(leader_la).is_empty()) || (follower.is_empty() && get_approve_state(follower_la).is_empty())
}

// at least one validator doesn't have a recent Heartbeat message
fn is_offline(leader: &[Heartbeat], follower: &[Heartbeat]) -> bool {
    // @TODO: Move to configuration
    let recency = Duration::minutes(4);

    !leader
        .iter()
        .any(|h| is_date_recent(&recency, &h.timestamp))
        || !follower
            .iter()
            .any(|h| is_date_recent(&recency, &h.timestamp))
}

fn is_date_recent(recency: &Duration, date: &DateTime<Utc>) -> bool {
    date >= &(Utc::now() - *recency)
}

// validators have recent Heartbeat messages, but they don't seem to be propagating messages between one another (the majority of Heartbeats are not found on both validators)
fn is_disconnected(follower_hb: &[Heartbeat], leader: &ValidatorDesc) -> bool {
    let recency = Duration::minutes(4);

    let recent_follower_hb = follower_hb
        .into_iter()
        .filter_map(|h| {
            if is_date_recent(&recency, &h.timestamp) {
                Some(h)
            } else {
                None
            }
        })
        .count();

    let recent_follower_hb_from_leader = get_hb_by_validator(&leader, follower_hb)
        .into_iter()
        .filter_map(|h| {
            if is_date_recent(&recency, &h.timestamp) {
                Some(h)
            } else {
                None
            }
        })
        .count();

        recent_follower_hb > 0 && recent_follower_hb_from_leader > 0
}

fn is_rejected_state() -> bool {
    todo!()
}

fn is_unhealthy() -> bool {
    todo!()
}

fn is_active() -> bool {
    todo!()
}

fn is_ready() -> bool {
    todo!()
}

#[cfg(test)]
mod test {
    use super::*;
    use httptest::{mappers::*, responders::*, Expectation, Server, ServerPool};
    use primitives::util::tests::prep_db::{
        DUMMY_CHANNEL, DUMMY_VALIDATOR_FOLLOWER, DUMMY_VALIDATOR_LEADER,
    };

    static SERVER_POOL: ServerPool = ServerPool::new(4);

    fn get_test_channel(server: &Server) -> Channel {
        let mut channel = DUMMY_CHANNEL.clone();
        let mut leader = DUMMY_VALIDATOR_LEADER.clone();
        leader.url = server.url_str("/leader");

        let mut follower = DUMMY_VALIDATOR_FOLLOWER.clone();
        follower.url = server.url_str("/follower");

        channel.spec.validators = (leader, follower).into();

        channel
    }

    #[tokio::test]
    async fn test_is_finalized_when_expired() {
        let server = SERVER_POOL.get_server();
        let mut channel = get_test_channel(&server);
        channel.valid_until = Utc::now() - Duration::seconds(5);

        let response = LastApprovedResponse {
            last_approved: None,
            heartbeats: None,
        };

        server.expect(Expectation::matching(any()).respond_with(json_encoded(response)));

        let sentry = SentryApi::new().expect("Should work");

        let actual = is_finalized(&sentry, &channel)
            .await
            .expect("Should query dummy server");
        let expected = IsFinalized::Yes {
            reason: Finalized::Expired,
            balances: Default::default(),
        };

        assert_eq!(expected, actual);
    }

    #[tokio::test]
    async fn test_is_finalized_in_withdraw_period() {
        let server = SERVER_POOL.get_server();
        let mut channel = get_test_channel(&server);
        channel.spec.withdraw_period_start = Utc::now() - Duration::seconds(5);

        let response = LastApprovedResponse {
            last_approved: None,
            heartbeats: None,
        };

        server.expect(Expectation::matching(any()).respond_with(json_encoded(response)));

        let sentry = SentryApi::new().expect("Should work");

        let actual = is_finalized(&sentry, &channel)
            .await
            .expect("Should query dummy server");
        let expected = IsFinalized::Yes {
            reason: Finalized::Withdraw,
            balances: Default::default(),
        };

        assert_eq!(expected, actual);
    }

    #[test]
    fn is_offline_no_heartbeats() {
        assert!(
            is_offline(&[], &[]),
            "On empty heartbeast it should be offline!"
        )
    }

    // is_date_recent()
    #[test]
    fn now_date_is_recent() {
        let now = Utc::now();
        let recency = Duration::minutes(4);
        assert!(
            is_date_recent(&recency, &now),
            "The present moment is a recent date!"
        )
    }

    #[test]
    fn slightly_past_is_recent() {
        let recency = Duration::minutes(4);
        let on_the_edge = Utc::now().checked_sub_signed(Duration::minutes(3)).unwrap();
        assert!(
            is_date_recent(&recency, &on_the_edge),
            "When date is just as old as the recency limit, it still counts as recent"
        )
    }

    #[test]
    fn old_date_is_not_recent() {
        let recency = Duration::minutes(4);
        let past = Utc::now() - Duration::minutes(10);
        assert_eq!(
            is_date_recent(&recency, &past),
            false,
            "Date older than the recency limit is not recent"
        )
    }

    // is_initializing()
    #[test]
    fn two_empty_message_arrays() {
        // let leader_hbs: [Heartbeat; 0] = [];
        // let follower_hbs: [Heartbeat; 0] = [];
        // let new_state_msgs: [NewState; 0] = [];
        // let approve_state_msgs: [ApproveState; 0] = [];

        // assert_eq!(
        //     is_initializing(&leader_hbs, &follower_hbs, &new_state_msgs, &approve_state_msgs),
        //     true,
        //     "Both leader heartbeats + newstate and follower heatbeats + approvestate pairs are empty arrays"
        // )
    }

    #[test]
    fn first_message_arr_is_empty() {
        todo!()
    }

    #[test]
    fn second_message_arr_is_empty() {
        todo!()
    }

    #[test]
    fn both_arrays_have_messages() {
        todo!()
    }

    // is_disconnected()
    #[test]
    fn no_recent_hbs_on_both_sides() {
        todo!()
    }

    #[test]
    fn no_recent_follower_hbs() {
        todo!()
    }

    #[test]
    fn no_recent_leader_hb_on_follower_validator() {
        todo!()
    }

    #[test]
    fn recent_hbs_on_both_arrays() {
        todo!()
    }

    // @TODO: test is_offline()
}<|MERGE_RESOLUTION|>--- conflicted
+++ resolved
@@ -1,16 +1,9 @@
 use crate::sentry_api::SentryApi;
 use chrono::{DateTime, Duration, Utc};
 use primitives::{
-<<<<<<< HEAD
-    market::Campaign,
-    sentry::{HeartbeatValidatorMessage, LastApproved, LastApprovedResponse },
-    validator::{Heartbeat, MessageTypes, NewState, ApproveState},
-    BalancesMap, BigNum, ValidatorDesc
-=======
     sentry::{HeartbeatValidatorMessage, LastApproved, LastApprovedResponse},
     validator::{Heartbeat, MessageTypes},
     BalancesMap, BigNum, Channel,
->>>>>>> bd7f9f72
 };
 use reqwest::Error;
 
@@ -119,12 +112,7 @@
 
 pub async fn get_status(sentry: &SentryApi, channel: &Channel) -> Result<Status, Error> {
     // continue only if Campaign is not Finalized
-<<<<<<< HEAD
-    let leader = campaign.channel.spec.validators.leader();
-    let leader_la = match is_finalized(sentry, campaign).await? {
-=======
     let leader_la = match is_finalized(sentry, channel).await? {
->>>>>>> bd7f9f72
         IsFinalized::Yes { reason, balances } => return Ok(Status::Finalized(reason, balances)),
         IsFinalized::No { leader } => leader,
     };
