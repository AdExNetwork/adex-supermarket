use crate::sentry_api::SentryApi;
use chrono::{DateTime, Duration, Utc};
use primitives::{
    market::Status as MarketStatus,
    sentry::{HeartbeatValidatorMessage, LastApprovedResponse, NewStateValidatorMessage},
    validator::MessageTypes,
    BalancesMap, BigNum, Channel, ValidatorId,
};
use reqwest::Error;

#[cfg(test)]
#[path = "status_test.rs"]
mod test;

#[derive(Debug)]
pub enum Status {
    // Active and Ready
    Active,
    Pending,
    Initializing,
    Waiting,
    Finalized(Finalized, BalancesMap),
    Unsound {
        disconnected: bool,
        offline: bool,
        rejected_state: bool,
        unhealthy: bool,
    },
}

impl From<&MarketStatus> for Status {
    fn from(market_status: &MarketStatus) -> Self {
        use primitives::market::StatusType::*;
        match market_status.status_type {
            Active | Ready => Self::Active,
            Pending => Self::Pending,
            Initializing => Self::Initializing,
            Waiting => Self::Waiting,
            Offline => Self::Unsound {
                disconnected: false,
                offline: true,
                rejected_state: false,
                unhealthy: false,
            },
            Disconnected => Self::Unsound {
                disconnected: true,
                offline: false,
                rejected_state: false,
                unhealthy: false,
            },
            Unhealthy => Self::Unsound {
                disconnected: false,
                offline: false,
                rejected_state: false,
                unhealthy: true,
            },
            Invalid => Self::Unsound {
                disconnected: false,
                offline: false,
                rejected_state: true,
                unhealthy: false,
            },
            Expired => Self::Finalized(Finalized::Expired, market_status.balances.clone()),
            Exhausted => Self::Finalized(Finalized::Exhausted, market_status.balances.clone()),
            Withdraw => Self::Finalized(Finalized::Withdraw, market_status.balances.clone()),
        }
    }
}

#[derive(Debug, PartialEq, Eq)]
pub enum Finalized {
    Expired,
    Exhausted,
    Withdraw,
}

struct Messages {
    leader: LastApprovedResponse,
    follower: LastApprovedResponse,
    recency: Duration,
}

impl Messages {
    fn get_leader_new_state(&self) -> Option<&NewStateValidatorMessage> {
        self.leader
            .last_approved
            .as_ref()
            .and_then(|last_approved| last_approved.new_state.as_ref())
    }

    fn has_leader_hb(&self) -> bool {
        self.leader
            .heartbeats
            .as_ref()
            .map(|heartbeats| !heartbeats.is_empty())
            .unwrap_or(false)
    }

    fn has_follower_hb(&self) -> bool {
        self.follower
            .heartbeats
            .as_ref()
            .map(|heartbeats| !heartbeats.is_empty())
            .unwrap_or(false)
    }

    fn has_follower_approve_state(&self) -> bool {
        self.follower
            .last_approved
            .as_ref()
            .map(|last_approved| last_approved.approve_state.is_some())
            .unwrap_or(false)
    }

    fn has_recent_follower_hb(&self) -> bool {
        self.follower
            .heartbeats
            .as_ref()
            .map(|heartbeats| self.has_recent_heartbeat_from(&heartbeats, None))
            .unwrap_or(false)
    }

    fn has_recent_leader_hb_from(&self, validator: &ValidatorId) -> bool {
        self.leader
            .heartbeats
            .as_ref()
            .map(|heartbeats| self.has_recent_heartbeat_from(heartbeats, Some(validator)))
            .unwrap_or(false)
    }

    fn has_recent_follower_hb_from(&self, validator: &ValidatorId) -> bool {
        self.follower
            .heartbeats
            .as_ref()
            .map(|heartbeats| self.has_recent_heartbeat_from(heartbeats, Some(validator)))
            .unwrap_or(false)
    }

    fn has_recent_leader_hb(&self) -> bool {
        self.leader
            .heartbeats
            .as_ref()
            .map(|heartbeats| self.has_recent_heartbeat_from(&heartbeats, None))
            .unwrap_or(false)
    }

    fn has_leader_new_state(&self) -> bool {
        self.leader
            .last_approved
            .as_ref()
            .map(|last_approved| last_approved.new_state.is_some())
            .unwrap_or(false)
    }

    /// `from`: If `None` it will just check for a recent Heartbeat
    fn has_recent_heartbeat_from(
        &self,
        heartbeats: &[HeartbeatValidatorMessage],
        from: Option<&ValidatorId>,
    ) -> bool {
        heartbeats
            .iter()
            .any(|heartbeat_msg| match (from, &heartbeat_msg.msg) {
                (Some(from), MessageTypes::Heartbeat(heartbeat))
                    if &heartbeat_msg.from == from
                        && is_date_recent(self.recency, &heartbeat.timestamp) =>
                {
                    true
                }
                (None, MessageTypes::Heartbeat(heartbeat))
                    if is_date_recent(self.recency, &heartbeat.timestamp) =>
                {
                    true
                }
                _ => false,
            })
    }
}

#[derive(Debug, PartialEq, Eq)]
pub enum IsFinalized {
    Yes {
        reason: Finalized,
        balances: BalancesMap,
    },
    No {
        leader: Box<LastApprovedResponse>,
    },
}

/// # Finalized if:
/// - Is Channel expired?
/// - Is in withdraw period?
/// - Is Channel exhausted?
pub async fn is_finalized(sentry: &SentryApi, channel: &Channel) -> Result<IsFinalized, Error> {
    // Is Channel expired?
    if Utc::now() > channel.valid_until {
        let balances = fetch_balances(&sentry, &channel).await?;

        return Ok(IsFinalized::Yes {
            reason: Finalized::Expired,
            balances,
        });
    }

    // Is in withdraw period?
    if Utc::now() > channel.spec.withdraw_period_start {
        let balances = fetch_balances(&sentry, &channel).await?;

        return Ok(IsFinalized::Yes {
            reason: Finalized::Withdraw,
            balances,
        });
    }

    let leader = channel.spec.validators.leader();
    let leader_la = sentry.get_last_approved(&leader).await?;

    let total_balances: BigNum = leader_la
        .last_approved
        .as_ref()
        .and_then(|last_approved| last_approved.new_state.as_ref())
        .and_then(|new_state| match &new_state.msg {
            MessageTypes::NewState(new_state) => {
                let total = new_state.balances.values().sum();
                Some(total)
            }
            _ => None,
        })
        .unwrap_or_default();

    // Is channel exhausted?
    if total_balances >= channel.deposit_amount {
        // get balances from the Leader response
        let balances = leader_la
            .last_approved
            .and_then(|last_approved| last_approved.new_state)
            .and_then(|new_state| match new_state.msg {
                MessageTypes::NewState(new_state) => Some(new_state.balances),
                _ => None,
            })
            .unwrap_or_default();

        return Ok(IsFinalized::Yes {
            reason: Finalized::Exhausted,
            balances,
        });
    }

    Ok(IsFinalized::No {
        leader: Box::new(leader_la),
    })
}

pub async fn get_status(sentry: &SentryApi, channel: &Channel) -> Result<Status, Error> {
    // continue only if Campaign is not Finalized
    let leader_la = match is_finalized(sentry, channel).await? {
        IsFinalized::Yes { reason, balances } => return Ok(Status::Finalized(reason, balances)),
        IsFinalized::No { leader } => leader,
    };

    let follower = channel.spec.validators.follower();
    let follower_la = sentry.get_last_approved(&follower).await?;

    // setup the messages for the checks
    let messages = Messages {
        leader: *leader_la,
        follower: follower_la,
        recency: Duration::minutes(4),
    };

    // impl: isInitializing
    if is_initializing(&messages) {
        return Ok(Status::Initializing);
    }

    // impl: isOffline
    let offline = is_offline(&messages);

    // impl: isDisconnected
    let disconnected = is_disconnected(&channel, &messages);

    // impl: isInvalid
    let rejected_state = is_rejected_state(&channel, &messages, &sentry).await?;

    // impl: isUnhealthy
    let unhealthy = is_unhealthy(&messages);

    if disconnected || offline || rejected_state || unhealthy {
        return Ok(Status::Unsound {
            disconnected,
            offline,
            rejected_state,
            unhealthy,
        });
    }

    // isActive & isReady (we don't need distinguish between Active & Ready here)
    if is_active() && is_ready() {
        Ok(Status::Active)
    } else {
        Ok(Status::Waiting)
    }
}

/// Calls SentryApi for the Leader's LastApproved NewState and returns the NewState Balance
async fn fetch_balances(sentry: &SentryApi, channel: &Channel) -> Result<BalancesMap, Error> {
    let leader_la = sentry
        .get_last_approved(&channel.spec.validators.leader())
        .await?;

    let balances = leader_la
        .last_approved
        .and_then(|last_approved| last_approved.new_state)
        .and_then(|new_state| match new_state.msg {
            MessageTypes::NewState(new_state) => Some(new_state.balances),
            _ => None,
        })
        .unwrap_or_default();

    Ok(balances)
}

/// there are no messages at all for at least one validator
fn is_initializing(messages: &Messages) -> bool {
    (!messages.has_leader_hb() && !messages.has_leader_new_state())
        || (!messages.has_follower_hb() && !messages.has_follower_approve_state())
}

/// at least one validator doesn't have a recent Heartbeat message
fn is_offline(messages: &Messages) -> bool {
    !messages.has_recent_leader_hb() || !messages.has_recent_follower_hb()
}

fn is_date_recent(recency: Duration, date: &DateTime<Utc>) -> bool {
    date >= &(Utc::now() - recency)
}

/// validators have recent Heartbeat messages, but they don't seem to be propagating messages between one another (the majority of Heartbeats are not found on both validators)
fn is_disconnected(channel: &Channel, messages: &Messages) -> bool {
    let leader = &channel.spec.validators.leader().id;
    let follower = &channel.spec.validators.follower().id;

    !(messages.has_recent_leader_hb_from(follower) && messages.has_recent_follower_hb_from(leader))
}

async fn is_rejected_state(
    channel: &Channel,
    messages: &Messages,
    sentry: &SentryApi,
) -> Result<bool, Error> {
    let leader_new_state = match (
        messages.has_follower_approve_state(),
        messages.get_leader_new_state(),
    ) {
        (false, Some(_)) => return Ok(true),
        (_, None) => return Ok(false),
        (_, Some(new_state)) => new_state,
    };

    let latest_new_state = sentry
        .get_latest_new_state(channel.spec.validators.leader())
        .await?;

    let latest_new_state = match latest_new_state {
        Some(new_state) => new_state,
        None => return Ok(false), // nothing to compare, shouldn't happen
    };

    let date_diff = leader_new_state.received - latest_new_state.received;
    let is_last_approved_old = date_diff < Duration::zero();
    let is_latest_new_state_a_minute_old =
        (Utc::now() - latest_new_state.received) > Duration::minutes(1);

    Ok(is_last_approved_old && is_latest_new_state_a_minute_old)
}

fn is_unhealthy(messages: &Messages) -> bool {
    let follower_approve_state = messages
<<<<<<< HEAD
            .follower
            .last_approved
            .as_ref()
            .and_then(|last_approved| last_approved.approve_state.as_ref())
            .and_then(|approve_state| match &approve_state.msg {
                MessageTypes::ApproveState(approve_state) => Some(approve_state),
                _ => None,
            });
=======
        .follower
        .last_approved
        .as_ref()
        .and_then(|last_approved| last_approved.approve_state.as_ref())
        .and_then(|approve_state| match &approve_state.msg {
            MessageTypes::ApproveState(approve_state) => Some(approve_state),
            _ => None,
        });
>>>>>>> a1d8d73a
    match (messages.has_leader_new_state(), follower_approve_state) {
        (true, Some(approve_state)) => !approve_state.is_healthy,
        _ => false,
    }
}

fn is_active() -> bool {
    todo!()
}

fn is_ready() -> bool {
    todo!()
}<|MERGE_RESOLUTION|>--- conflicted
+++ resolved
@@ -377,16 +377,6 @@
 
 fn is_unhealthy(messages: &Messages) -> bool {
     let follower_approve_state = messages
-<<<<<<< HEAD
-            .follower
-            .last_approved
-            .as_ref()
-            .and_then(|last_approved| last_approved.approve_state.as_ref())
-            .and_then(|approve_state| match &approve_state.msg {
-                MessageTypes::ApproveState(approve_state) => Some(approve_state),
-                _ => None,
-            });
-=======
         .follower
         .last_approved
         .as_ref()
@@ -395,7 +385,6 @@
             MessageTypes::ApproveState(approve_state) => Some(approve_state),
             _ => None,
         });
->>>>>>> a1d8d73a
     match (messages.has_leader_new_state(), follower_approve_state) {
         (true, Some(approve_state)) => !approve_state.is_healthy,
         _ => false,
