--- conflicted
+++ resolved
@@ -1,16 +1,10 @@
 use crate::sentry_api::SentryApi;
 use chrono::{DateTime, Duration, Utc};
 use primitives::{
-<<<<<<< HEAD
     market::Status as MarketStatus,
     sentry::{HeartbeatValidatorMessage, LastApproved, LastApprovedResponse},
     validator::{Heartbeat, MessageTypes},
-    BalancesMap, BigNum, Channel,
-=======
-    sentry::{HeartbeatValidatorMessage, LastApprovedResponse},
-    validator::MessageTypes,
     BalancesMap, BigNum, Channel, ValidatorId,
->>>>>>> 8b028bd4
 };
 use reqwest::Error;
 
