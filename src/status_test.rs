--- conflicted
+++ resolved
@@ -729,20 +729,12 @@
             recency: Duration::minutes(4),
         };
 
-<<<<<<< HEAD
-        server.expect(
-            Expectation::matching(any())
-                .times(0)
-                .respond_with(status_code(500)),
-        );
-=======
         Mock::given(method("GET"))
             .respond_with(ResponseTemplate::new(500))
             .expect(0)
             .mount(&server)
             .await;
 
->>>>>>> 80eaac9d
         let sentry = SentryApi::new(*SENTRY_API_TIMEOUT).expect("Should work");
         let result = is_rejected_state(&channel, &messages, &sentry)
             .await
