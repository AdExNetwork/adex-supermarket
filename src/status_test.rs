use super::*;
use crate::sentry_api::SentryApi;
use chrono::{Duration, Utc, DateTime};
use primitives::{
    sentry::{
        ApproveStateValidatorMessage, LastApproved, LastApprovedResponse, NewStateValidatorMessage,
    },
    util::tests::prep_db::{DUMMY_CHANNEL, DUMMY_VALIDATOR_FOLLOWER, DUMMY_VALIDATOR_LEADER, IDS},
    validator::{ApproveState, Heartbeat, MessageTypes, NewState},
    BalancesMap, Channel,
};

use httptest::{mappers::*, responders::*, Expectation, Server, ServerPool};
use lazy_static::lazy_static;

static SERVER_POOL: ServerPool = ServerPool::new(4);

lazy_static! {
    static ref RECENCY: Duration = Duration::minutes(4);
    static ref RECENT: Duration = Duration::minutes(3);
}

fn get_request_channel(server: &Server) -> Channel {
    let mut channel = DUMMY_CHANNEL.clone();
    let mut leader = DUMMY_VALIDATOR_LEADER.clone();
    leader.url = server.url_str("/leader");

    let mut follower = DUMMY_VALIDATOR_FOLLOWER.clone();
    follower.url = server.url_str("/follower");

    channel.spec.validators = (leader, follower).into();

    channel
}

fn get_heartbeat_msg(recency: Duration, from: ValidatorId) -> HeartbeatValidatorMessage {
    HeartbeatValidatorMessage {
        from,
        received: Utc::now() - recency,
        msg: MessageTypes::Heartbeat(Heartbeat {
            signature: String::new(),
            state_root: String::new(),
            timestamp: Utc::now() - recency,
        }),
    }
}

fn get_approve_state_msg(is_healthy: bool) -> ApproveStateValidatorMessage {
    ApproveStateValidatorMessage {
        from: DUMMY_VALIDATOR_LEADER.id,
        received: Utc::now(),
        msg: MessageTypes::ApproveState(ApproveState {
            state_root: String::from("0x0"),
            signature: String::from("0x0"),
            is_healthy,
        }),
    }
}

fn get_new_state_msg() -> NewStateValidatorMessage {
    NewStateValidatorMessage {
        from: DUMMY_VALIDATOR_LEADER.id,
        received: Utc::now(),
        msg: MessageTypes::NewState(NewState {
            signature: String::from("0x0"),
            state_root: String::from("0x0"),
            balances: Default::default(),
        }),
    }
}

mod is_finalized {
    use super::*;

    #[tokio::test]
    async fn it_is_finalized_when_expired() {
        let server = SERVER_POOL.get_server();
        let mut channel = get_request_channel(&server);
        channel.valid_until = Utc::now() - Duration::seconds(5);

        let response = LastApprovedResponse {
            last_approved: None,
            heartbeats: None,
        };

        server.expect(Expectation::matching(any()).respond_with(json_encoded(response)));

        let sentry = SentryApi::new().expect("Should work");

        let actual = is_finalized(&sentry, &channel)
            .await
            .expect("Should query dummy server");

        let expected = IsFinalized::Yes {
            reason: Finalized::Expired,
            balances: Default::default(),
        };

        assert_eq!(expected, actual);
    }

    #[tokio::test]
    async fn it_is_finalized_when_in_withdraw_period() {
        let server = SERVER_POOL.get_server();
        let mut channel = get_request_channel(&server);
        channel.spec.withdraw_period_start = Utc::now() - Duration::seconds(5);

        let response = LastApprovedResponse {
            last_approved: None,
            heartbeats: None,
        };

        server.expect(Expectation::matching(any()).respond_with(json_encoded(response)));

        let sentry = SentryApi::new().expect("Should work");

        let actual = is_finalized(&sentry, &channel)
            .await
            .expect("Should query dummy server");

        let expected = IsFinalized::Yes {
            reason: Finalized::Withdraw,
            balances: Default::default(),
        };

        assert_eq!(expected, actual);
    }

    #[tokio::test]
    async fn it_is_finalized_when_channel_is_exhausted() {
        let server = SERVER_POOL.get_server();
        let channel = get_request_channel(&server);

        let leader = channel.spec.validators.leader().id;
        let follower = channel.spec.validators.follower().id;

        let deposit = channel.deposit_amount.clone();
        let balances: BalancesMap = vec![
            (leader, BigNum::from(400)),
            (follower, deposit - BigNum::from(400)),
        ]
        .into_iter()
        .collect();
        let expected_balances = balances.clone();

        let response = LastApprovedResponse {
            last_approved: Some(LastApproved {
                new_state: Some(NewStateValidatorMessage {
                    from: channel.spec.validators.leader().id,
                    received: Utc::now(),
                    msg: MessageTypes::NewState(NewState {
                        state_root: String::new(),
                        signature: String::new(),
                        balances,
                    }),
                }),
                approve_state: None,
            }),
            heartbeats: None,
        };

        server.expect(Expectation::matching(any()).respond_with(json_encoded(response)));

        let sentry = SentryApi::new().expect("Should work");

        let actual = is_finalized(&sentry, &channel)
            .await
            .expect("Should query dummy server");

        let expected = IsFinalized::Yes {
            reason: Finalized::Exhausted,
            balances: expected_balances,
        };

        assert_eq!(expected, actual);
    }

    #[tokio::test]
    async fn it_is_not_finalized() {
        let server = SERVER_POOL.get_server();
        let channel = get_request_channel(&server);

        let leader = channel.spec.validators.leader().id;
        let follower = channel.spec.validators.follower().id;

        let balances: BalancesMap = vec![(leader, 400.into()), (follower, 1.into())]
            .into_iter()
            .collect();

        let leader_response = LastApprovedResponse {
            last_approved: Some(LastApproved {
                new_state: Some(NewStateValidatorMessage {
                    from: channel.spec.validators.leader().id,
                    received: Utc::now(),
                    msg: MessageTypes::NewState(NewState {
                        state_root: String::new(),
                        signature: String::new(),
                        balances,
                    }),
                }),
                approve_state: None,
            }),
            heartbeats: None,
        };

        server.expect(Expectation::matching(any()).respond_with(json_encoded(&leader_response)));

        let sentry = SentryApi::new().expect("Should work");

        let actual = is_finalized(&sentry, &channel)
            .await
            .expect("Should query dummy server");

        let expected = IsFinalized::No {
            leader: Box::new(leader_response),
        };

        assert_eq!(expected, actual);
    }
}

mod is_offline {
    use super::*;

    fn get_messages(
        leader: Option<Vec<HeartbeatValidatorMessage>>,
        follower: Option<Vec<HeartbeatValidatorMessage>>,
    ) -> Messages {
        Messages {
            leader: LastApprovedResponse {
                last_approved: None,
                heartbeats: leader,
            },
            follower: LastApprovedResponse {
                last_approved: None,
                heartbeats: follower,
            },
            recency: *RECENCY,
        }
    }

    #[test]
    fn it_is_offline_when_no_heartbeats() {
        let messages = get_messages(Some(vec![]), Some(vec![]));

        assert!(
            is_offline(&messages),
            "Offline: If empty heartbeats for Leader & Follower!"
        );

        let messages = get_messages(None, None);

        assert!(
            is_offline(&messages),
            "Offline: If `None` heartbeats for Leader & Follower!"
        );
    }

    #[test]
    fn it_is_offline_when_it_has_one_recent_heartbeat() {
        let leader = DUMMY_VALIDATOR_LEADER.id;
        let follower = DUMMY_VALIDATOR_FOLLOWER.id;

        let leader_hb = get_heartbeat_msg(Duration::zero(), leader);
        let messages = get_messages(Some(vec![leader_hb]), None);

        assert!(
            is_offline(&messages),
            "Offline: If `None` / empty heartbeats in the Follower!"
        );

        let follower_hb = get_heartbeat_msg(Duration::zero(), follower);

        let messages = get_messages(None, Some(vec![follower_hb]));

        assert!(
            is_offline(&messages),
            "Offline: If `None` / empty heartbeats in the Leader!"
        );
    }

    #[test]
    fn it_is_offline_when_it_has_old_validators_heartbeats() {
        let leader = DUMMY_VALIDATOR_LEADER.id;
        let follower = DUMMY_VALIDATOR_FOLLOWER.id;
        let old_recency = *RECENCY + Duration::minutes(1);
        let old_leader_hb = get_heartbeat_msg(old_recency, leader);
        let old_follower_hb = get_heartbeat_msg(old_recency, follower);

        let messages = get_messages(Some(vec![old_leader_hb]), Some(vec![old_follower_hb]));

        assert!(
            is_offline(&messages),
            "Offline: If it does not have recent heartbeats in both Leader & Follower!"
        );
    }

    #[test]
    fn it_is_not_offline_when_it_has_recent_heartbeats() {
        let leader = DUMMY_VALIDATOR_LEADER.id;
        let follower = DUMMY_VALIDATOR_FOLLOWER.id;
        let recent_leader_hb = get_heartbeat_msg(Duration::zero(), leader);
        let recent_follower_hb = get_heartbeat_msg(Duration::zero(), follower);

        let messages = get_messages(Some(vec![recent_leader_hb]), Some(vec![recent_follower_hb]));

        assert_eq!(
            is_offline(&messages),
            false,
            "Not offline: If it has recent heartbeats in both Leader & Follower!"
        );
    }
}

mod is_date_recent {
    use super::*;

    #[test]
    fn now_date_is_recent() {
        let now = Utc::now();
        let recency = *RECENCY;
        assert!(
            is_date_recent(recency, &now),
            "The present moment is a recent date!"
        )
    }

    #[test]
    fn slightly_past_is_recent() {
        let recency = *RECENCY;
        let on_the_edge = Utc::now() - Duration::minutes(3);
        assert!(
            is_date_recent(recency, &on_the_edge),
            "When date is just as old as the recency limit, it still counts as recent"
        )
    }

    #[test]
    fn old_date_is_not_recent() {
        let recency = *RECENCY;
        let past = Utc::now() - Duration::minutes(10);
        assert_eq!(
            is_date_recent(recency, &past),
            false,
            "Date older than the recency limit is not recent"
        )
    }
}

mod is_initializing {
    use super::*;

    #[test]
    fn two_empty_message_arrays() {
        let messages = Messages {
            leader: LastApprovedResponse {
                last_approved: None,
                heartbeats: Some(vec![]),
            },
            follower: LastApprovedResponse {
                last_approved: None,
                heartbeats: Some(vec![]),
            },
            recency: *RECENCY,
        };

        assert_eq!(
            is_initializing(&messages),
            true,
            "Both leader heartbeats + newstate and follower heatbeats + approvestate pairs are empty arrays"
        )
    }

    #[test]
    fn leader_has_no_messages() {
<<<<<<< HEAD
        let approve_state = get_approve_state_msg(true);
        let heartbeat = get_heartbeat_msg(Duration::minutes(0), IDS["leader"]);
=======
        let approve_state = get_approve_state_msg();
        let heartbeat = get_heartbeat_msg(Duration::zero(), IDS["leader"]);
>>>>>>> 88ac972b
        let messages = Messages {
            leader: LastApprovedResponse {
                last_approved: None,
                heartbeats: Some(vec![]),
            },
            follower: LastApprovedResponse {
                last_approved: Some(LastApproved {
                    new_state: None,
                    approve_state: Some(approve_state),
                }),
                heartbeats: Some(vec![heartbeat]),
            },
            recency: *RECENCY,
        };

        assert_eq!(
            is_initializing(&messages),
            true,
            "Leader has no new messages but the follower has heartbeats and approvestate"
        )
    }

    #[test]
    fn follower_has_no_messages() {
        let heartbeat = get_heartbeat_msg(Duration::zero(), IDS["leader"]);
        let new_state = get_new_state_msg();

        let messages = Messages {
            leader: LastApprovedResponse {
                last_approved: Some(LastApproved {
                    new_state: Some(new_state),
                    approve_state: None,
                }),
                heartbeats: Some(vec![heartbeat]),
            },
            follower: LastApprovedResponse {
                last_approved: None,
                heartbeats: Some(vec![]),
            },
            recency: *RECENCY,
        };

        assert_eq!(
            is_initializing(&messages),
            true,
            "Follower has no new messages but leader has heartbeats and newstate"
        )
    }

    #[test]
    fn both_arrays_have_messages() {
        let leader_heartbeats = vec![get_heartbeat_msg(Duration::zero(), IDS["leader"])];
        let follower_heartbeats = vec![get_heartbeat_msg(Duration::zero(), IDS["leader"])];
        let new_state = get_new_state_msg();
        let approve_state = get_approve_state_msg(true);

        let messages = Messages {
            leader: LastApprovedResponse {
                last_approved: Some(LastApproved {
                    new_state: Some(new_state),
                    approve_state: None,
                }),
                heartbeats: Some(leader_heartbeats),
            },
            follower: LastApprovedResponse {
                last_approved: Some(LastApproved {
                    new_state: None,
                    approve_state: Some(approve_state),
                }),
                heartbeats: Some(follower_heartbeats),
            },
            recency: *RECENCY,
        };

        assert_eq!(
            is_initializing(&messages),
            false,
            "Both arrays have messages"
        )
    }
}

mod is_disconnected {
    use super::*;

    lazy_static! {
        static ref TEN_MINUTES: Duration = Duration::minutes(10);
    }

    #[test]
    fn no_recent_hbs_on_both_sides() {
        let channel = DUMMY_CHANNEL.clone();
        let leader_heartbeats = vec![get_heartbeat_msg(
            *TEN_MINUTES,
            channel.spec.validators.leader().id,
        )];
        let follower_heartbeats = vec![get_heartbeat_msg(
            *TEN_MINUTES,
            channel.spec.validators.leader().id,
        )];

        let messages = Messages {
            leader: LastApprovedResponse {
                last_approved: Some(LastApproved {
                    new_state: None,
                    approve_state: None,
                }),
                heartbeats: Some(leader_heartbeats),
            },
            follower: LastApprovedResponse {
                last_approved: Some(LastApproved {
                    new_state: None,
                    approve_state: None,
                }),
                heartbeats: Some(follower_heartbeats),
            },
            recency: *RECENCY,
        };

        assert_eq!(
            is_disconnected(&channel, &messages),
            true,
            "Both leader and follower heartbeats have no recent messages"
        )
    }

    #[test]
    fn no_recent_follower_hbs() {
        let channel = DUMMY_CHANNEL.clone();
        let leader_heartbeats = vec![
            get_heartbeat_msg(*TEN_MINUTES, channel.spec.validators.leader().id),
            get_heartbeat_msg(*TEN_MINUTES, channel.spec.validators.follower().id),
        ];
        let follower_heartbeats = vec![
            get_heartbeat_msg(*TEN_MINUTES, channel.spec.validators.leader().id),
            get_heartbeat_msg(*TEN_MINUTES, channel.spec.validators.follower().id),
        ];

        let new_state = get_new_state_msg();
        let approve_state = get_approve_state_msg(true);

        let messages = Messages {
            leader: LastApprovedResponse {
                last_approved: Some(LastApproved {
                    new_state: Some(new_state),
                    approve_state: None,
                }),
                heartbeats: Some(leader_heartbeats),
            },
            follower: LastApprovedResponse {
                last_approved: Some(LastApproved {
                    new_state: None,
                    approve_state: Some(approve_state),
                }),
                heartbeats: Some(follower_heartbeats),
            },
            recency: *RECENCY,
        };

        assert_eq!(
            is_disconnected(&channel, &messages),
            true,
            "No recent heartbeats on both validators"
        )
    }

    #[test]
    fn no_hb_in_leader_where_from_points_to_follower() {
        let channel = DUMMY_CHANNEL.clone();
        let leader_heartbeats = vec![get_heartbeat_msg(
            Duration::zero(),
            channel.spec.validators.leader().id,
        )];
        let follower_heartbeats = vec![
            get_heartbeat_msg(Duration::zero(), channel.spec.validators.leader().id),
            get_heartbeat_msg(Duration::zero(), channel.spec.validators.follower().id),
        ];

        let new_state = get_new_state_msg();
        let approve_state = get_approve_state_msg(true);

        let messages = Messages {
            leader: LastApprovedResponse {
                last_approved: Some(LastApproved {
                    new_state: Some(new_state),
                    approve_state: None,
                }),
                heartbeats: Some(leader_heartbeats),
            },
            follower: LastApprovedResponse {
                last_approved: Some(LastApproved {
                    new_state: None,
                    approve_state: Some(approve_state),
                }),
                heartbeats: Some(follower_heartbeats),
            },
            recency: *RECENCY,
        };

        assert_eq!(
            is_disconnected(&channel, &messages),
            true,
            "Leader validator heartbeats have no recent messages that came from the follower"
        )
    }

    #[test]
    fn no_hb_in_follower_where_from_points_to_leader() {
        let channel = DUMMY_CHANNEL.clone();
        let leader_heartbeats = vec![
            get_heartbeat_msg(Duration::zero(), channel.spec.validators.leader().id),
            get_heartbeat_msg(Duration::zero(), channel.spec.validators.leader().id),
        ];
        let follower_heartbeats = vec![get_heartbeat_msg(
            Duration::zero(),
            channel.spec.validators.follower().id,
        )];

        let new_state = get_new_state_msg();
        let approve_state = get_approve_state_msg(true);

        let messages = Messages {
            leader: LastApprovedResponse {
                last_approved: Some(LastApproved {
                    new_state: Some(new_state),
                    approve_state: None,
                }),
                heartbeats: Some(leader_heartbeats),
            },
            follower: LastApprovedResponse {
                last_approved: Some(LastApproved {
                    new_state: None,
                    approve_state: Some(approve_state),
                }),
                heartbeats: Some(follower_heartbeats),
            },
            recency: *RECENCY,
        };

        assert_eq!(
            is_disconnected(&channel, &messages),
            true,
            "Follower validator heartbeats have no recent messages that came from the leader"
        )
    }

    #[test]
    fn recent_hbs_coming_from_both_validators() {
        let channel = DUMMY_CHANNEL.clone();
        let leader_heartbeats = vec![
            get_heartbeat_msg(Duration::zero(), channel.spec.validators.leader().id),
            get_heartbeat_msg(Duration::zero(), channel.spec.validators.follower().id),
        ];
        let follower_heartbeats = vec![
            get_heartbeat_msg(Duration::zero(), channel.spec.validators.leader().id),
            get_heartbeat_msg(Duration::zero(), channel.spec.validators.follower().id),
        ];

        let new_state = get_new_state_msg();
        let approve_state = get_approve_state_msg(true);

        let messages = Messages {
            leader: LastApprovedResponse {
                last_approved: Some(LastApproved {
                    new_state: Some(new_state),
                    approve_state: None,
                }),
                heartbeats: Some(leader_heartbeats),
            },
            follower: LastApprovedResponse {
                last_approved: Some(LastApproved {
                    new_state: None,
                    approve_state: Some(approve_state),
                }),
                heartbeats: Some(follower_heartbeats),
            },
            recency: *RECENCY,
        };

        assert_eq!(
            is_disconnected(&channel, &messages),
            false,
            "Leader hb has recent messages that came from the follower, and the follower has recent messages that came from the leader"
        )
    }
}

mod is_rejected_state {
    use super::*;

    #[test]
    fn new_state_but_no_approve_state() {
        let channel = DUMMY_CHANNEL.clone();
        let leader_heartbeats = vec![
            get_heartbeat_msg(Duration::minutes(0), channel.spec.validators.leader().id),
            get_heartbeat_msg(Duration::minutes(0), channel.spec.validators.follower().id),
        ];
        let follower_heartbeats = vec![
            get_heartbeat_msg(Duration::minutes(0), channel.spec.validators.leader().id),
            get_heartbeat_msg(Duration::minutes(0), channel.spec.validators.follower().id),
        ];

        let new_state = get_new_state_msg();
        let latest_new_state = get_new_state_msg();

        let messages = Messages {
            leader: LastApprovedResponse {
                last_approved: Some(LastApproved {
                    new_state: Some(new_state),
                    approve_state: None,
                }),
                heartbeats: Some(leader_heartbeats),
            },
            follower: LastApprovedResponse {
                last_approved: Some(LastApproved {
                    new_state: None,
                    approve_state: None,
                }),
                heartbeats: Some(follower_heartbeats),
            },
            recency: Duration::minutes(4),
        };

        assert_eq!(
            is_rejected_state(&messages, &latest_new_state),
            true,
            "Recent new_state messages but the follower does not issue or propagate approve_state"
        )
    }
    #[test]
    fn last_approved_new_state_is_outdated() {
        let channel = DUMMY_CHANNEL.clone();
        let leader_heartbeats = vec![
            get_heartbeat_msg(Duration::minutes(0), channel.spec.validators.leader().id),
            get_heartbeat_msg(Duration::minutes(0), channel.spec.validators.follower().id),
        ];
        let follower_heartbeats = vec![
            get_heartbeat_msg(Duration::minutes(0), channel.spec.validators.leader().id),
            get_heartbeat_msg(Duration::minutes(0), channel.spec.validators.follower().id),
        ];

        let mut new_state = get_new_state_msg();
        new_state.received = Utc::now() - Duration::minutes(5);
        let mut latest_new_state = get_new_state_msg();
        latest_new_state.received = Utc::now() - Duration::minutes(2);
        let approve_state = get_approve_state_msg(true);

        let messages = Messages {
            leader: LastApprovedResponse {
                last_approved: Some(LastApproved {
                    new_state: Some(new_state),
                    approve_state: None,
                }),
                heartbeats: Some(leader_heartbeats),
            },
            follower: LastApprovedResponse {
                last_approved: Some(LastApproved {
                    new_state: None,
                    approve_state: Some(approve_state),
                }),
                heartbeats: Some(follower_heartbeats),
            },
            recency: Duration::minutes(4),
        };

        assert_eq!(
            is_rejected_state(&messages, &latest_new_state),
            true,
            "Last approved new_state is older than the latest new_state AND the latest new_state is older than one minute"
        )
    }

    #[test]
    fn recent_new_state_and_approve_state() {
        let channel = DUMMY_CHANNEL.clone();
        let leader_heartbeats = vec![
            get_heartbeat_msg(Duration::minutes(0), channel.spec.validators.leader().id),
            get_heartbeat_msg(Duration::minutes(0), channel.spec.validators.follower().id),
        ];
        let follower_heartbeats = vec![
            get_heartbeat_msg(Duration::minutes(0), channel.spec.validators.leader().id),
            get_heartbeat_msg(Duration::minutes(0), channel.spec.validators.follower().id),
        ];

        let mut new_state = get_new_state_msg();
        new_state.received = Utc::now() - Duration::minutes(5);
        let mut latest_new_state = get_new_state_msg();
        latest_new_state.received = Utc::now() - Duration::minutes(0);
        let approve_state = get_approve_state_msg(true);

        let messages = Messages {
            leader: LastApprovedResponse {
                last_approved: Some(LastApproved {
                    new_state: Some(new_state),
                    approve_state: None,
                }),
                heartbeats: Some(leader_heartbeats),
            },
            follower: LastApprovedResponse {
                last_approved: Some(LastApproved {
                    new_state: None,
                    approve_state: Some(approve_state),
                }),
                heartbeats: Some(follower_heartbeats),
            },
            recency: Duration::minutes(4),
        };

        assert_eq!(
            is_rejected_state(&messages, &latest_new_state),
            false,
            "Recent new_state messages and the follower propagates approve_state"
        )
    }

    #[test]
    fn latest_new_state_is_very_new() {
        let channel = DUMMY_CHANNEL.clone();
        let leader_heartbeats = vec![
            get_heartbeat_msg(Duration::minutes(0), channel.spec.validators.leader().id),
            get_heartbeat_msg(Duration::minutes(0), channel.spec.validators.follower().id),
        ];
        let follower_heartbeats = vec![
            get_heartbeat_msg(Duration::minutes(0), channel.spec.validators.leader().id),
            get_heartbeat_msg(Duration::minutes(0), channel.spec.validators.follower().id),
        ];

        let mut new_state = get_new_state_msg();
        new_state.received = Utc::now() - Duration::minutes(5);
        let mut latest_new_state = get_new_state_msg();
        latest_new_state.received = Utc::now() - Duration::minutes(0);
        let approve_state = get_approve_state_msg(true);

        let messages = Messages {
            leader: LastApprovedResponse {
                last_approved: Some(LastApproved {
                    new_state: Some(new_state),
                    approve_state: None,
                }),
                heartbeats: Some(leader_heartbeats),
            },
            follower: LastApprovedResponse {
                last_approved: Some(LastApproved {
                    new_state: None,
                    approve_state: Some(approve_state),
                }),
                heartbeats: Some(follower_heartbeats),
            },
            recency: Duration::minutes(4),
        };

        assert_eq!(
            is_rejected_state(&messages, &latest_new_state),
            false,
            "Last approved newState is older than latest newstate but NOT older than a minute"
        )
    }
    #[test]
    fn approved_and_latest_new_state_are_the_same() {
        let channel = DUMMY_CHANNEL.clone();
        let leader_heartbeats = vec![
            get_heartbeat_msg(Duration::minutes(0), channel.spec.validators.leader().id),
            get_heartbeat_msg(Duration::minutes(0), channel.spec.validators.follower().id),
        ];
        let follower_heartbeats = vec![
            get_heartbeat_msg(Duration::minutes(0), channel.spec.validators.leader().id),
            get_heartbeat_msg(Duration::minutes(0), channel.spec.validators.follower().id),
        ];

        let five_min_ago = Utc::now() - Duration::minutes(5);
        let mut new_state = get_new_state_msg();
        new_state.received = five_min_ago;
        let mut latest_new_state = get_new_state_msg();
        latest_new_state.received = five_min_ago;
        let approve_state = get_approve_state_msg(true);

        let messages = Messages {
            leader: LastApprovedResponse {
                last_approved: Some(LastApproved {
                    new_state: Some(new_state),
                    approve_state: None,
                }),
                heartbeats: Some(leader_heartbeats),
            },
            follower: LastApprovedResponse {
                last_approved: Some(LastApproved {
                    new_state: None,
                    approve_state: Some(approve_state),
                }),
                heartbeats: Some(follower_heartbeats),
            },
            recency: Duration::minutes(4),
        };

        assert_eq!(
            is_rejected_state(&messages, &latest_new_state),
            false,
            "Last approved new state and latest new state are the samme message and it is older than a minute"
        )
    }
}

mod is_unhealthy {
    use super::*;

    #[test]
    fn approve_state_is_unhealthy() {
        let channel = DUMMY_CHANNEL.clone();
        let leader_heartbeats = vec![
            get_heartbeat_msg(Duration::minutes(0), channel.spec.validators.leader().id),
            get_heartbeat_msg(Duration::minutes(0), channel.spec.validators.follower().id),
        ];
        let follower_heartbeats = vec![
            get_heartbeat_msg(Duration::minutes(0), channel.spec.validators.leader().id),
            get_heartbeat_msg(Duration::minutes(0), channel.spec.validators.follower().id),
        ];

        let new_state = get_new_state_msg();
        let approve_state = get_approve_state_msg(false);

        let messages = Messages {
            leader: LastApprovedResponse {
                last_approved: Some(LastApproved {
                    new_state: Some(new_state),
                    approve_state: None,
                }),
                heartbeats: Some(leader_heartbeats),
            },
            follower: LastApprovedResponse {
                last_approved: Some(LastApproved {
                    new_state: None,
                    approve_state: Some(approve_state),
                }),
                heartbeats: Some(follower_heartbeats),
            },
            recency: Duration::minutes(4),
        };

        assert_eq!(
            is_unhealthy(&messages),
            true,
            "Recent new state and approve state but approve state reports unhealthy"
        )
    }

    #[test]
    fn approve_state_is_healthy() {
        let channel = DUMMY_CHANNEL.clone();
        let leader_heartbeats = vec![
            get_heartbeat_msg(Duration::minutes(0), channel.spec.validators.leader().id),
            get_heartbeat_msg(Duration::minutes(0), channel.spec.validators.follower().id),
        ];
        let follower_heartbeats = vec![
            get_heartbeat_msg(Duration::minutes(0), channel.spec.validators.leader().id),
            get_heartbeat_msg(Duration::minutes(0), channel.spec.validators.follower().id),
        ];

        let new_state = get_new_state_msg();
        let approve_state = get_approve_state_msg(true);

        let messages = Messages {
            leader: LastApprovedResponse {
                last_approved: Some(LastApproved {
                    new_state: Some(new_state),
                    approve_state: None,
                }),
                heartbeats: Some(leader_heartbeats),
            },
            follower: LastApprovedResponse {
                last_approved: Some(LastApproved {
                    new_state: None,
                    approve_state: Some(approve_state),
                }),
                heartbeats: Some(follower_heartbeats),
            },
            recency: Duration::minutes(4),
        };

        assert_eq!(
            is_unhealthy(&messages),
            false,
            "Recent new state and approve state and approve state reports healthy"
        )
    }

    #[test]
    fn no_recent_new_state_messages() {
        let channel = DUMMY_CHANNEL.clone();
        let leader_heartbeats = vec![
            get_heartbeat_msg(Duration::minutes(0), channel.spec.validators.leader().id),
            get_heartbeat_msg(Duration::minutes(0), channel.spec.validators.follower().id),
        ];
        let follower_heartbeats = vec![
            get_heartbeat_msg(Duration::minutes(0), channel.spec.validators.leader().id),
            get_heartbeat_msg(Duration::minutes(0), channel.spec.validators.follower().id),
        ];

        let approve_state = get_approve_state_msg(false);

        let messages = Messages {
            leader: LastApprovedResponse {
                last_approved: Some(LastApproved {
                    new_state: None,
                    approve_state: None,
                }),
                heartbeats: Some(leader_heartbeats),
            },
            follower: LastApprovedResponse {
                last_approved: Some(LastApproved {
                    new_state: None,
                    approve_state: Some(approve_state),
                }),
                heartbeats: Some(follower_heartbeats),
            },
            recency: Duration::minutes(4),
        };

        assert_eq!(
            is_unhealthy(&messages),
            false,
            "Approve state is unhealthy but there are no recent new state messages"
        )
    }
}<|MERGE_RESOLUTION|>--- conflicted
+++ resolved
@@ -373,13 +373,8 @@
 
     #[test]
     fn leader_has_no_messages() {
-<<<<<<< HEAD
         let approve_state = get_approve_state_msg(true);
-        let heartbeat = get_heartbeat_msg(Duration::minutes(0), IDS["leader"]);
-=======
-        let approve_state = get_approve_state_msg();
         let heartbeat = get_heartbeat_msg(Duration::zero(), IDS["leader"]);
->>>>>>> 88ac972b
         let messages = Messages {
             leader: LastApprovedResponse {
                 last_approved: None,
