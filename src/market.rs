use primitives::market::{Campaign, StatusType};
use reqwest::{Client, Error};
<<<<<<< HEAD
=======
use slog::{info, Logger};
>>>>>>> e0718602
use std::fmt;

pub(crate) type MarketUrl = String;

#[derive(Debug, Clone)]
pub(crate) struct MarketApi {
    market_url: MarketUrl,
    client: Client,
    logger: Logger,
}

impl MarketApi {
    /// The limit of campaigns per page when fetching
    /// MAX(500)
    const MARKET_LIMIT: u64 = 500;

    pub fn new(market_url: MarketUrl, logger: Logger) -> Result<Self, Error> {
        // @TODO: maybe add timeout?
        let client = Client::new();

<<<<<<< HEAD
        Ok(Self { market_url, client })
=======
        Ok(Self {
            market_url,
            client,
            logger,
        })
>>>>>>> e0718602
    }

    pub async fn fetch_campaigns(&self, statuses: &Statuses<'_>) -> Result<Vec<Campaign>, Error> {
        let mut campaigns = Vec::new();
        let mut skip: u64 = 0;

        loop {
            // if one page fail, simply return the error for now
            let mut page_results = self.fetch_page(Self::MARKET_LIMIT, &statuses, skip).await?;
            // get the count before appending the page results to all
            let count = page_results.len() as u64;

            // append all received campaigns
            campaigns.append(&mut page_results);
            // add the number of results we need to skip in the next iteration
            skip += count;

            // if the Market returns < market fetch limit
            // we've got all Campaigns from all pages!
            if count < Self::MARKET_LIMIT {
                // so break out of the loop
                break;
            }
        }

        Ok(campaigns)
    }

    /// `skip` - how many records it should skip (pagination)
    async fn fetch_page(
        &self,
        limit: u64,
        statuses: &Statuses<'_>,
        skip: u64,
    ) -> Result<Vec<Campaign>, Error> {
        let url = format!(
            "{}/campaigns?{}&limit={}&skip={}",
            self.market_url, statuses, limit, skip
        );
        let response = self.client.get(&url).send().await?;
<<<<<<< HEAD
=======

        let campaigns: Vec<Campaign> = response.json().await?;
>>>>>>> e0718602

        info!(
            &self.logger,
            "{} campaigns fetched from {}",
            campaigns.len(),
            url
        );

        Ok(campaigns)
    }
}

/// Should we query All or only certain statuses
#[derive(Debug)]
pub(crate) enum Statuses<'a> {
    All,
    Only(&'a [StatusType]),
}

impl fmt::Display for Statuses<'_> {
    fn fmt(&self, f: &mut fmt::Formatter<'_>) -> fmt::Result {
        use Statuses::*;

        match self {
            All => write!(f, "all"),
            Only(statuses) => {
                let statuses = statuses.iter().map(ToString::to_string).collect::<Vec<_>>();

                write!(f, "status={}", statuses.join(","))
            }
        }
    }
}<|MERGE_RESOLUTION|>--- conflicted
+++ resolved
@@ -1,9 +1,6 @@
 use primitives::market::{Campaign, StatusType};
 use reqwest::{Client, Error};
-<<<<<<< HEAD
-=======
 use slog::{info, Logger};
->>>>>>> e0718602
 use std::fmt;
 
 pub(crate) type MarketUrl = String;
@@ -24,15 +21,11 @@
         // @TODO: maybe add timeout?
         let client = Client::new();
 
-<<<<<<< HEAD
-        Ok(Self { market_url, client })
-=======
         Ok(Self {
             market_url,
             client,
             logger,
         })
->>>>>>> e0718602
     }
 
     pub async fn fetch_campaigns(&self, statuses: &Statuses<'_>) -> Result<Vec<Campaign>, Error> {
@@ -73,11 +66,8 @@
             self.market_url, statuses, limit, skip
         );
         let response = self.client.get(&url).send().await?;
-<<<<<<< HEAD
-=======
 
         let campaigns: Vec<Campaign> = response.json().await?;
->>>>>>> e0718602
 
         info!(
             &self.logger,
