#![deny(clippy::all)]
#![deny(rust_2018_idioms)]
use std::net::SocketAddr;

<<<<<<< HEAD
use clap::{App, Arg};
use supermarket::{serve, Config};
=======
use clap::{crate_version, App, Arg};
use supermarket::serve;
>>>>>>> dc441b35

use slog::{info, Drain};

#[tokio::main]
async fn main() -> Result<(), Box<dyn std::error::Error>> {
    let cli = App::new("Supermarket")
        .version(crate_version!())
        .arg(
            Arg::with_name("marketUrl")
                .short("m")
                .help("URL for the market")
                .required(true)
                .takes_value(true),
        )
        .arg(
            Arg::with_name("config")
                .short("c")
                .help("Config file path")
                .takes_value(true),
        )
        .get_matches();

    let market_url = cli
        .value_of("marketUrl")
        .expect("No market URL provided!")
        .to_string();

    let environment = std::env::var("ENV").unwrap_or_else(|_| "development".into());
    let config_path = cli.value_of("config");

    let config = Config::new(config_path, &environment)?;
    // Construct our SocketAddr to listen on...
    let addr = SocketAddr::from(([127, 0, 0, 1], 3000));

    let decorator = slog_term::TermDecorator::new().build();
    let drain = slog_term::FullFormat::new(decorator).build().fuse();
    let drain = slog_async::Async::new(drain).build().fuse();

    let logger = slog::Logger::root(drain, slog::o!());

    info!(&logger, "ENV: `{}`; {:#?}", environment, config);

    Ok(serve(addr, logger, market_url, config).await?)
}<|MERGE_RESOLUTION|>--- conflicted
+++ resolved
@@ -2,13 +2,8 @@
 #![deny(rust_2018_idioms)]
 use std::net::SocketAddr;
 
-<<<<<<< HEAD
-use clap::{App, Arg};
+use clap::{crate_version, App, Arg};
 use supermarket::{serve, Config};
-=======
-use clap::{crate_version, App, Arg};
-use supermarket::serve;
->>>>>>> dc441b35
 
 use slog::{info, Drain};
 
