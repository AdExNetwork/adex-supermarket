use lazy_static::lazy_static;
use primitives::{util::ApiUrl, BigNum};
use serde::{Deserialize, Deserializer};
<<<<<<< HEAD
use std::collections::HashSet;
use std::fmt;
use std::time::Duration;
=======
use std::{collections::HashSet, fmt, str::FromStr, time::Duration};
use url::Url;
>>>>>>> f9c07102

lazy_static! {
    pub static ref DEVELOPMENT: Config = {
        toml::from_str(include_str!("../config/dev.toml"))
            .expect("Failed to parse dev.toml config file")
    };
    pub static ref PRODUCTION: Config = {
        toml::from_str(include_str!("../config/prod.toml"))
            .expect("Failed to parse prod.toml config file")
    };
}

#[derive(Debug, Copy, Clone, PartialEq, Eq)]
pub enum Environment {
    Development,
    Production,
}

impl fmt::Display for Environment {
    fn fmt(&self, f: &mut fmt::Formatter<'_>) -> fmt::Result {
        match self {
            Environment::Development => write!(f, "development"),
            Environment::Production => write!(f, "production"),
        }
    }
}

impl FromStr for Environment {
    type Err = Error;

    fn from_str(environment: &str) -> Result<Self, Self::Err> {
        match environment {
            "development" => Ok(Environment::Development),
            "production" => Ok(Environment::Production),
            env => Err(Error::Environment {
                actual: env.to_string(),
            }),
        }
    }
}

#[derive(Deserialize, Debug, Clone)]
pub struct Config {
    pub validators: HashSet<ApiUrl>,
    #[serde(deserialize_with = "seconds_to_std_duration")]
    /// (Now - Recency) determines if a DateTime is recent or not
    pub recency: Duration,
    #[serde(deserialize_with = "seconds_to_std_duration")]
    pub fetch_campaigns_every: Duration,
    #[serde(deserialize_with = "seconds_to_std_duration")]
    pub update_campaigns_every: Duration,
    pub limits: Limits,
    pub timeouts: Timeouts,
}

impl Config {
    pub fn new(config_path: Option<&str>, environment: Environment) -> Result<Config, Error> {
        match (config_path, environment) {
            (Some(path), _) => {
                let content = std::fs::read_to_string(path).map_err(Error::Io)?;

                toml::from_str(&content).map_err(Error::Toml)
            }
            (None, Environment::Development) => Ok(DEVELOPMENT.clone()),
            (None, Environment::Production) => Ok(PRODUCTION.clone()),
        }
    }
}

#[derive(Deserialize, Debug, Clone)]
pub struct Limits {
    #[serde(default)]
    pub limited_identity_earnings_limit: Option<BigNum>,
    pub max_channels_earning_from: u16,
    pub global_min_impression_price: BigNum,
}

#[derive(Deserialize, Debug, Clone)]
pub struct Timeouts {
    #[serde(deserialize_with = "seconds_to_std_duration")]
    /// Timeout Duration for the Cache updating all campaigns statuses
    /// by querying the validators and etc.
    pub cache_update_campaign_statuses: Duration,
    #[serde(deserialize_with = "seconds_to_std_duration")]
    /// Timeout Duration for the Cache fetching new campaigns from the Market
    pub cache_fetch_campaigns_from_market: Duration,
    #[serde(deserialize_with = "seconds_to_std_duration")]
    /// Timeout for querying a single Validator endpoint
    pub validator_request: Duration,
}

#[derive(Debug, thiserror::Error)]
pub enum Error {
    #[error("File reading: {0}")]
    Io(#[from] std::io::Error),
    #[error("Toml parsing: {0}")]
    Toml(#[from] toml::de::Error),
    #[error(
        "Environment can only be {} or {}, actual: {actual}",
        Environment::Development,
        Environment::Production
    )]
    Environment { actual: String },
}

fn seconds_to_std_duration<'de, D>(deserializer: D) -> Result<Duration, D::Error>
where
    D: Deserializer<'de>,
{
    use serde::de::Error;
    use std::convert::TryFrom;
    use toml::Value;

    let toml_value: Value = Value::deserialize(deserializer)?;

    let seconds = match toml_value {
        Value::Integer(secs) => u64::try_from(secs).map_err(Error::custom),
        _ => Err(Error::custom("Only integers allowed for this value")),
    }?;

    Ok(Duration::from_secs(seconds))
}<|MERGE_RESOLUTION|>--- conflicted
+++ resolved
@@ -1,14 +1,7 @@
 use lazy_static::lazy_static;
 use primitives::{util::ApiUrl, BigNum};
 use serde::{Deserialize, Deserializer};
-<<<<<<< HEAD
-use std::collections::HashSet;
-use std::fmt;
-use std::time::Duration;
-=======
 use std::{collections::HashSet, fmt, str::FromStr, time::Duration};
-use url::Url;
->>>>>>> f9c07102
 
 lazy_static! {
     pub static ref DEVELOPMENT: Config = {
